--- conflicted
+++ resolved
@@ -4,13 +4,7 @@
 
 // Config contains the ALB Ingress Controller configuration
 type Config struct {
-<<<<<<< HEAD
-	ClusterName string
-	AWSDebug    bool
-=======
 	ClusterName     string
 	AWSDebug        bool
-	DisableRoute53  bool
 	ALBSyncInterval time.Duration
->>>>>>> 2a044011
 }