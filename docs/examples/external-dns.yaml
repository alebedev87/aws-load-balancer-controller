--- conflicted
+++ resolved
@@ -52,11 +52,7 @@
       serviceAccountName: external-dns
       containers:
       - name: external-dns
-<<<<<<< HEAD
-        image: registry.opensource.zalan.do/teapot/external-dns:v0.7.1
-=======
-        image: bitnami/external-dns:0.5.9
->>>>>>> d7c8f566
+        image: bitnami/external-dns:0.7.1
         args:
         - --source=service
         - --source=ingress
